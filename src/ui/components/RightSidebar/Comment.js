import React from "react";

import { connect } from "react-redux";
import { selectors } from "ui/reducers";
import { actions } from "ui/actions";
<<<<<<< HEAD
import classnames from "classnames";
=======
import { getAvatarColor } from "ui/utils/user";
>>>>>>> b8385bbf

import Dropdown from "devtools/client/debugger/src/components/shared/Dropdown";

class Comment extends React.Component {
  constructor(props) {
    super(props);

    this.state = {
      inputValue: props.comment.contents,
      editing: false,
    };
  }

  startEditing = () => {
    this.setState({ editing: true });
  };

  stopEditing = () => {
    this.setState({ editing: false });
  };

  onChange = e => {
    this.setState({ inputValue: e.target.value });
  };

  onKeyDown = e => {
    if (e.key == "Escape") {
      this.stopEditingComment();
    } else if (e.key == "Enter") {
      this.saveEditedComment(e);
    }
  };

  saveEditedComment = e => {
    const { comment } = this.props;
    const { inputValue } = this.state;

    e.stopPropagation();
    this.stopEditing();
    this.props.updateComment({ ...comment, contents: inputValue });
  };

  stopEditingComment = e => {
    const { comment } = this.props;

    this.setState({ inputValue: comment.contents });
    e.stopPropagation();
    this.stopEditing();
  };

  seekToComment = comment => {
    const { point, time, hasFrames } = this.props.comment;
    if (this.state.editing) {
      return null;
    }

    return this.props.seek(point, time, hasFrames);
  };

  renderDropdownPanel() {
    const { removeComment, comment } = this.props;

    return (
      <div className="dropdown-panel">
        <div className="menu-item" onClick={this.startEditing}>
          Edit Comment
        </div>
        <div className="menu-item" onClick={() => removeComment(comment)}>
          Delete Comment
        </div>
      </div>
    );
  }

  renderAvatar() {
    const { comment } = this.props;

    // Comments that have been made prior to adding the users feature don't
    // have an associated user. We just give those comments a grey circle.
    // This should be removed eventually.

    return (
      <div
        className="comment-avatar"
        style={{ background: getAvatarColor(comment?.user.avatarID) }}
      ></div>
    );
  }

  renderLabel() {
    const { comment } = this.props;

    return (
      <div className="label" onDoubleClick={this.startEditing}>
        {comment.contents}
      </div>
    );
  }

  renderButtons() {
    return (
      <div className="buttons">
        <button className="cancel" onClick={this.stopEditingComment}>
          Cancel
        </button>
        <button className="save" onClick={this.saveEditedComment}>
          Save
        </button>
      </div>
    );
  }

  renderCommentEditor() {
    const { comment } = this.props;

    return (
      <div className="editor">
        <textarea
          defaultValue={comment.contents}
          onChange={this.onChange}
          onKeyDown={this.onKeyDown}
        />
        {this.renderButtons()}
      </div>
    );
  }

  renderBody() {
    const { editing } = this.state;

    return (
      <div className="comment-body">
        {editing ? this.renderCommentEditor() : this.renderLabel()}
      </div>
    );
  }

  render() {
    const { comment, id, currentTime } = this.props;

    // When a user adds a comment from the timeline, the comments array is updated
    // immediately with a new comment with empty content. We don't want to display
    // that empty comment until the user has submitted its content.
    if (!comment.contents) {
      return null;
    }

    const selected = currentTime === comment.time;

    return (
      <div
        className={classnames("comment", { selected })}
        onClick={this.seekToComment}
        onDoubleClick={this.startEditing}
      >
        {this.renderAvatar()}
        {this.renderBody()}
        <div onClick={e => e.stopPropagation()}>
          <Dropdown panel={this.renderDropdownPanel()} icon={<div>⋯</div>} />
        </div>
      </div>
    );
  }
}

export default connect(state => ({ currentTime: selectors.getCurrentTime(state) }), {
  seek: actions.seek,
  updateComment: actions.updateComment,
  removeComment: actions.removeComment,
})(Comment);<|MERGE_RESOLUTION|>--- conflicted
+++ resolved
@@ -3,11 +3,8 @@
 import { connect } from "react-redux";
 import { selectors } from "ui/reducers";
 import { actions } from "ui/actions";
-<<<<<<< HEAD
+import { getAvatarColor } from "ui/utils/user";
 import classnames from "classnames";
-=======
-import { getAvatarColor } from "ui/utils/user";
->>>>>>> b8385bbf
 
 import Dropdown from "devtools/client/debugger/src/components/shared/Dropdown";
 
