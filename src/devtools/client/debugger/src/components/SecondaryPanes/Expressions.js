/* This Source Code Form is subject to the terms of the Mozilla Public
 * License, v. 2.0. If a copy of the MPL was not distributed with this
 * file, You can obtain one at <http://mozilla.org/MPL/2.0/>. */

// 
import React, { Component } from "react";
import { connect } from "../../utils/connect";
import classnames from "classnames";
import { features } from "../../utils/prefs";

import { objectInspector } from "devtools-reps";

import actions from "../../actions";
import {
  getExpressions,
  getExpressionError,
  getAutocompleteMatchset,
  getThreadContext,
} from "../../selectors";
import { getValue } from "../../utils/expressions";

import { CloseButton } from "../shared/Button";
import { debounce } from "lodash";


import "./Expressions.css";

const ObjectInspector = objectInspector.ObjectInspector.default;



class Expressions extends Component {
  _input;
  renderExpression;

  constructor(props) {
    super(props);

    this.state = {
      editing: false,
      editIndex: -1,
      inputValue: "",
      focused: false,
    };
  }

  componentDidMount() {
    const { showInput } = this.props;

    // Ensures that the input is focused when the "+"
    // is clicked while the panel is collapsed
    if (showInput && this._input) {
      this._input.focus();
    }
  }

  clear = () => {
    this.setState(() => {
      this.props.clearExpressionError();
      return { editing: false, editIndex: -1, inputValue: "", focused: false };
    });
  };

<<<<<<< HEAD
  UNSAFE_componentWillReceiveProps(nextProps: Props) {
=======
  componentWillReceiveProps(nextProps) {
>>>>>>> 2fe16cf3
    if (this.state.editing && !nextProps.expressionError) {
      this.clear();
    }
  }

  shouldComponentUpdate(nextProps, nextState) {
    const { editing, inputValue, focused } = this.state;
    const { expressions, expressionError, showInput, autocompleteMatches } = this.props;

    return (
      autocompleteMatches !== nextProps.autocompleteMatches ||
      expressions !== nextProps.expressions ||
      expressionError !== nextProps.expressionError ||
      editing !== nextState.editing ||
      inputValue !== nextState.inputValue ||
      nextProps.showInput !== showInput ||
      focused !== nextState.focused
    );
  }

  componentDidUpdate(prevProps, prevState) {
    const input = this._input;

    if (!input) {
      return;
    }

    if (!prevState.editing && this.state.editing) {
      input.setSelectionRange(0, input.value.length);
      input.focus();
    } else if (this.props.showInput && !this.state.focused) {
      input.focus();
    }
  }

  editExpression(expression, index) {
    this.setState({
      inputValue: expression.input,
      editing: true,
      editIndex: index,
    });
  }

  deleteExpression(e, expression) {
    e.stopPropagation();
    const { deleteExpression } = this.props;
    deleteExpression(expression);
  }

  handleChange = (e) => {
    const { target } = e;
    if (features.autocompleteExpression) {
      this.findAutocompleteMatches(target.value, target.selectionStart);
    }
    this.setState({ inputValue: target.value });
  };

  findAutocompleteMatches = debounce((value, selectionStart) => {
    const { autocomplete } = this.props;
    autocomplete(this.props.cx, value, selectionStart);
  }, 250);

  handleKeyDown = (e) => {
    if (e.key === "Escape") {
      this.clear();
    }
  };

  hideInput = () => {
    this.setState({ focused: false });
    this.props.onExpressionAdded();
    this.props.clearExpressionError();
  };

  onFocus = () => {
    this.setState({ focused: true });
  };

  onBlur() {
    this.clear();
    this.hideInput();
  }

  handleExistingSubmit = async (e, expression) => {
    e.preventDefault();
    e.stopPropagation();

    this.props.updateExpression(this.props.cx, this.state.inputValue, expression);
    this.hideInput();
  };

  handleNewSubmit = async (e) => {
    const { inputValue } = this.state;
    e.preventDefault();
    e.stopPropagation();

    this.props.clearExpressionError();
    await this.props.addExpression(this.props.cx, this.state.inputValue);
    this.setState({
      editing: false,
      editIndex: -1,
      inputValue: this.props.expressionError ? inputValue : "",
    });

    if (!this.props.expressionError) {
      this.hideInput();
    }

    this.props.clearAutocomplete();
  };

  renderExpression = (expression, index) => {
    const {
      expressionError,
      openLink,
      openElementInInspector,
      highlightDomElement,
      unHighlightDomElement,
    } = this.props;

    const { editing, editIndex } = this.state;
    const { input, updating } = expression;
    const isEditingExpr = editing && editIndex === index;
    if (isEditingExpr || (isEditingExpr && expressionError)) {
      return this.renderExpressionEditInput(expression);
    }

    if (updating) {
      return;
    }

    let value = getValue(expression);

    const root = {
      name: expression.input,
      path: input,
      contents: value,
    };

    return (
      <li className="expression-container" key={input} title={expression.input}>
        <div className="expression-content">
          <ObjectInspector
            roots={[root]}
            autoExpandDepth={0}
            disableWrap={true}
            openLink={openLink}
            onDoubleClick={(items, { depth }) => {
              if (depth === 0) {
                this.editExpression(expression, index);
              }
            }}
            onDOMNodeClick={grip => openElementInInspector(grip)}
            onInspectIconClick={grip => openElementInInspector(grip)}
            onDOMNodeMouseOver={grip => highlightDomElement(grip)}
            onDOMNodeMouseOut={grip => unHighlightDomElement(grip)}
          />
          <div className="expression-container__close-btn">
            <CloseButton
              handleClick={e => this.deleteExpression(e, expression)}
              tooltip={L10N.getStr("expressions.remove.tooltip")}
            />
          </div>
        </div>
      </li>
    );
  };

  renderAutoCompleteMatches() {
    if (!features.autocompleteExpression) {
      return null;
    }
    const { autocompleteMatches } = this.props;
    if (autocompleteMatches) {
      return (
        <datalist id="autocomplete-matches">
          {autocompleteMatches.map((match, index) => {
            return <option key={index} value={match} />;
          })}
        </datalist>
      );
    }
    return <datalist id="autocomplete-matches" />;
  }

  renderNewExpressionInput() {
    const { expressionError } = this.props;
    const { editing, inputValue, focused } = this.state;
    const error = editing === false && expressionError === true;
    const placeholder = error
      ? L10N.getStr("expressions.errorMsg")
      : L10N.getStr("expressions.placeholder");

    return (
      <li className={classnames("expression-input-container", { focused, error })}>
        <form className="expression-input-form" onSubmit={this.handleNewSubmit}>
          <input
            className="input-expression"
            type="text"
            placeholder={placeholder}
            onChange={this.handleChange}
            onBlur={this.hideInput}
            onKeyDown={this.handleKeyDown}
            onFocus={this.onFocus}
            value={!editing ? inputValue : ""}
            ref={c => (this._input = c)}
            {...(features.autocompleteExpression && {
              list: "autocomplete-matches",
            })}
          />
          {this.renderAutoCompleteMatches()}
          <input type="submit" style={{ display: "none" }} />
        </form>
      </li>
    );
  }

  renderExpressionEditInput(expression) {
    const { expressionError } = this.props;
    const { inputValue, editing, focused } = this.state;
    const error = editing === true && expressionError === true;

    return (
      <span
        className={classnames("expression-input-container", { focused, error })}
        key={expression.input}
      >
        <form
          className="expression-input-form"
          onSubmit={(e) =>
            this.handleExistingSubmit(e, expression)
          }
        >
          <input
            className={classnames("input-expression", { error })}
            type="text"
            onChange={this.handleChange}
            onBlur={this.clear}
            onKeyDown={this.handleKeyDown}
            onFocus={this.onFocus}
            value={editing ? inputValue : expression.input}
            ref={c => (this._input = c)}
            {...(features.autocompleteExpression && {
              list: "autocomplete-matches",
            })}
          />
          {this.renderAutoCompleteMatches()}
          <input type="submit" style={{ display: "none" }} />
        </form>
      </span>
    );
  }

  render() {
    const { expressions, showInput } = this.props;

    return (
      <ul className="pane expressions-list">
        {expressions.map(this.renderExpression)}
        {(showInput || !expressions.length) && this.renderNewExpressionInput()}
      </ul>
    );
  }
}

const mapStateToProps = state => ({
  cx: getThreadContext(state),
  autocompleteMatches: (getAutocompleteMatchset(state)),
  expressions: getExpressions(state),
  expressionError: getExpressionError(state),
});

export default connect(mapStateToProps, {
  autocomplete: actions.autocomplete,
  clearAutocomplete: actions.clearAutocomplete,
  addExpression: actions.addExpression,
  clearExpressionError: actions.clearExpressionError,
  updateExpression: actions.updateExpression,
  deleteExpression: actions.deleteExpression,
  openLink: actions.openLink,
  openElementInInspector: actions.openElementInInspectorCommand,
  highlightDomElement: actions.highlightDomElement,
  unHighlightDomElement: actions.unHighlightDomElement,
})(Expressions);<|MERGE_RESOLUTION|>--- conflicted
+++ resolved
@@ -61,11 +61,7 @@
     });
   };
 
-<<<<<<< HEAD
-  UNSAFE_componentWillReceiveProps(nextProps: Props) {
-=======
-  componentWillReceiveProps(nextProps) {
->>>>>>> 2fe16cf3
+  UNSAFE_componentWillReceiveProps(nextProps) {
     if (this.state.editing && !nextProps.expressionError) {
       this.clear();
     }
