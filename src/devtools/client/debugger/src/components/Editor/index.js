/* This Source Code Form is subject to the terms of the Mozilla Public
 * License, v. 2.0. If a copy of the MPL was not distributed with this
 * file, You can obtain one at <http://mozilla.org/MPL/2.0/>. */

// 

import PropTypes from "prop-types";
import React, { PureComponent } from "react";
import { bindActionCreators } from "redux";
import ReactDOM from "react-dom";
import { connect } from "../../utils/connect";
import classnames from "classnames";
import { debounce } from "lodash";

import { isFirefox } from "devtools-environment";
import { getLineText } from "./../../utils/source";
import { features } from "../../utils/prefs";
import { getIndentation } from "../../utils/indentation";

import { showMenu } from "devtools-contextmenu";
import { createBreakpointItems, breakpointItemActions } from "./menus/breakpoints";

import { continueToHereItem, editorItemActions } from "./menus/editor";


import {
  getActiveSearch,
  getSelectedLocation,
  getSelectedSourceWithContent,
  getConditionalPanelLocation,
  getSymbols,
  getIsPaused,
  getCurrentThread,
  getThreadContext,
  getSkipPausing,
  getInlinePreview,
  getSelectedFrame,
  getHighlightedCalls,
} from "../../selectors";

// Redux actions
import actions from "../../actions";

import SearchBar from "./SearchBar";
import HighlightLines from "./HighlightLines";
import Preview from "./Preview";
import Breakpoints from "./Breakpoints";
import ColumnBreakpoints from "./ColumnBreakpoints";
import DebugLine from "./DebugLine";
import HighlightLine from "./HighlightLine";
import ReplayLines from "./ReplayLines";
import EmptyLines from "./EmptyLines";
import EditorMenu from "./EditorMenu";
import ConditionalPanel from "./ConditionalPanel";
import InlinePreviews from "./InlinePreviews";

import {
  showSourceText,
  showLoading,
  showErrorMessage,
  getEditor,
  clearEditor,
  getCursorLine,
  getCursorColumn,
  lineAtHeight,
  toSourceLine,
  getDocument,
  scrollToColumn,
  toEditorPosition,
  getSourceLocationFromMouseEvent,
  hasDocument,
  onMouseOver,
  startOperation,
  endOperation,
} from "../../utils/editor";

import { resizeToggleButton, resizeBreakpointGutter } from "../../utils/ui";

import "./Editor.css";
import "./Breakpoints.css";
import "./InlinePreview.css";


const cssVars = {
  searchbarHeight: "var(--editor-searchbar-height)",
};



class Editor extends PureComponent {
  $editorWrapper;
  constructor(props) {
    super(props);

    this.state = {
      highlightedLineRange: null,
      editor: (null),
      contextMenu: null,
    };
  }

<<<<<<< HEAD
  UNSAFE_componentWillReceiveProps(nextProps: Props) {
=======
  componentWillReceiveProps(nextProps) {
>>>>>>> 2fe16cf3
    let editor = this.state.editor;

    if (!this.state.editor && nextProps.selectedSource) {
      editor = this.setupEditor();
    }

    startOperation();
    this.setText(nextProps, editor);
    this.setSize(nextProps, editor);
    this.scrollToLocation(nextProps, editor);
    endOperation();

    if (this.props.selectedSource != nextProps.selectedSource) {
      this.props.updateViewport();
      resizeBreakpointGutter(editor.codeMirror);
      resizeToggleButton(editor.codeMirror);
    }
  }

  setupEditor() {
    const editor = getEditor();

    // disables the default search shortcuts
    // $FlowIgnore
    editor._initShortcuts = () => {};

    const node = ReactDOM.findDOMNode(this);
    if (node instanceof HTMLElement) {
      editor.appendToLocalElement(node.querySelector(".editor-mount"));
    }

    const { codeMirror } = editor;
    const codeMirrorWrapper = codeMirror.getWrapperElement();

    codeMirror.on("gutterClick", this.onGutterClick);

    // Set code editor wrapper to be focusable
    codeMirrorWrapper.tabIndex = 0;
    codeMirrorWrapper.addEventListener("keydown", e => this.onKeyDown(e));
    codeMirrorWrapper.addEventListener("click", e => this.onClick(e));
    codeMirrorWrapper.addEventListener("mouseover", onMouseOver(codeMirror));

    if (!isFirefox()) {
      codeMirror.on("gutterContextMenu", (cm, line, eventName, event) =>
        this.onGutterContextMenu(event)
      );
      codeMirror.on("contextmenu", (cm, event) => this.openMenu(event));
    } else {
      codeMirrorWrapper.addEventListener("contextmenu", event => this.openMenu(event));
    }

    codeMirror.on("scroll", this.onEditorScroll);
    this.onEditorScroll();
    this.setState({ editor });

    gToolbox.getPanel("debugger").editor = this;
    return editor;
  }

  componentDidMount() {
    const { shortcuts } = this.context;

    shortcuts.on(L10N.getStr("toggleBreakpoint.key"), this.onToggleBreakpoint);
    shortcuts.on(L10N.getStr("toggleCondPanel.breakpoint.key"), this.onToggleConditionalPanel);
    shortcuts.on(L10N.getStr("toggleCondPanel.logPoint.key"), this.onToggleConditionalPanel);
    shortcuts.on(L10N.getStr("sourceTabs.closeTab.key"), this.onClosePress);
    shortcuts.on("Esc", this.onEscape);
  }

  onClosePress = (key, e) => {
    const { cx, selectedSource } = this.props;
    if (selectedSource) {
      e.preventDefault();
      e.stopPropagation();
      this.props.closeTab(cx, selectedSource);
    }
  };

  componentWillUnmount() {
    if (this.state.editor) {
      this.state.editor.destroy();
      this.state.editor.codeMirror.off("scroll", this.onEditorScroll);
      this.setState({ editor: (null) });
    }

    const shortcuts = this.context.shortcuts;
    shortcuts.off(L10N.getStr("sourceTabs.closeTab.key"));
    shortcuts.off(L10N.getStr("toggleBreakpoint.key"));
    shortcuts.off(L10N.getStr("toggleCondPanel.breakpoint.key"));
    shortcuts.off(L10N.getStr("toggleCondPanel.logPoint.key"));
  }

  getCurrentLine() {
    const { codeMirror } = this.state.editor;
    const { selectedSource } = this.props;
    if (!selectedSource) {
      return;
    }

    const line = getCursorLine(codeMirror);
    return toSourceLine(selectedSource.id, line);
  }

  onToggleBreakpoint = (key, e) => {
    e.preventDefault();
    e.stopPropagation();

    const line = this.getCurrentLine();
    if (typeof line !== "number") {
      return;
    }

    this.props.toggleBreakpointAtLine(this.props.cx, line);
  };

  onToggleConditionalPanel = (key, e) => {
    e.stopPropagation();
    e.preventDefault();

    const {
      conditionalPanelLocation,
      closeConditionalPanel,
      openConditionalPanel,
      selectedSource,
    } = this.props;

    const line = this.getCurrentLine();

    const { codeMirror } = this.state.editor;
    // add one to column for correct position in editor.
    const column = getCursorColumn(codeMirror) + 1;

    if (conditionalPanelLocation) {
      return closeConditionalPanel();
    }

    if (!selectedSource) {
      return;
    }

    if (typeof line !== "number") {
      return;
    }

    return openConditionalPanel(
      {
        line,
        column,
        sourceId: selectedSource.id,
      },
      false
    );
  };

  onEditorScroll = debounce(this.props.updateViewport, 75);

  onKeyDown(e) {
    const { codeMirror } = this.state.editor;
    const { key, target } = e;
    const codeWrapper = codeMirror.getWrapperElement();
    const textArea = codeWrapper.querySelector("textArea");

    if (key === "Escape" && target == textArea) {
      e.stopPropagation();
      e.preventDefault();
      codeWrapper.focus();
    } else if (key === "Enter" && target == codeWrapper) {
      e.preventDefault();
      // Focus into editor's text area
      textArea.focus();
    }
  }

  /*
   * The default Esc command is overridden in the CodeMirror keymap to allow
   * the Esc keypress event to be catched by the toolbox and trigger the
   * split console. Restore it here, but preventDefault if and only if there
   * is a multiselection.
   */
  onEscape = (key, e) => {
    if (!this.state.editor) {
      return;
    }

    const { codeMirror } = this.state.editor;
    if (codeMirror.listSelections().length > 1) {
      codeMirror.execCommand("singleSelection");
      e.preventDefault();
    }
  };

  openMenu(event) {
    event.stopPropagation();
    event.preventDefault();

    const {
      cx,
      selectedSource,
      breakpointActions,
      editorActions,
      isPaused,
      conditionalPanelLocation,
      closeConditionalPanel,
    } = this.props;
    const { editor } = this.state;
    if (!selectedSource || !editor) {
      return;
    }

    // only allow one conditionalPanel location.
    if (conditionalPanelLocation) {
      closeConditionalPanel();
    }

    const target = (event.target);
    const { id: sourceId } = selectedSource;
    const line = lineAtHeight(editor, sourceId, event);

    if (typeof line != "number") {
      return;
    }

    const location = { line, column: undefined, sourceId };

    if (target.classList.contains("CodeMirror-linenumber")) {
      const lineText = getLineText(sourceId, selectedSource.content, line).trim();

      return showMenu(event, [
        ...createBreakpointItems(cx, location, breakpointActions, lineText),
        { type: "separator" },
        continueToHereItem(cx, location, isPaused, editorActions),
      ]);
    }

    if (target.getAttribute("id") === "columnmarker") {
      return;
    }

    this.setState({ contextMenu: event });
  }

  clearContextMenu = () => {
    this.setState({ contextMenu: null });
  };

  onGutterClick = (cm, line, gutter, ev) => {
    const {
      cx,
      selectedSource,
      conditionalPanelLocation,
      closeConditionalPanel,
      addBreakpointAtLine,
      continueToHere,
      toggleBlackBox,
    } = this.props;

    // ignore right clicks in the gutter
    if ((ev.ctrlKey && ev.button === 0) || ev.button === 2 || !selectedSource) {
      return;
    }

    // if user clicks gutter to set breakpoint on blackboxed source, un-blackbox the source.
    if (selectedSource && selectedSource.isBlackBoxed) {
      toggleBlackBox(cx, selectedSource);
    }

    if (conditionalPanelLocation) {
      return closeConditionalPanel();
    }

    const sourceLine = toSourceLine(selectedSource.id, line);
    if (typeof sourceLine !== "number") {
      return;
    }

    if (ev.metaKey) {
      return continueToHere(cx, sourceLine);
    }

    return addBreakpointAtLine(cx, sourceLine, ev.altKey, ev.shiftKey);
  };

  onGutterContextMenu = (event) => {
    return this.openMenu(event);
  };

  onClick(e) {
    const { cx, selectedSource, updateCursorPosition, jumpToMappedLocation } = this.props;

    if (selectedSource) {
      const sourceLocation = getSourceLocationFromMouseEvent(this.state.editor, selectedSource, e);

      if (e.metaKey && e.altKey) {
        jumpToMappedLocation(cx, sourceLocation);
      }

      updateCursorPosition(sourceLocation);
    }
  }

  shouldScrollToLocation(nextProps, editor) {
    const { selectedLocation, selectedSource } = this.props;
    if (
      !editor ||
      !nextProps.selectedSource ||
      !nextProps.selectedLocation ||
      !nextProps.selectedLocation.line ||
      !nextProps.selectedSource.content
    ) {
      return false;
    }

    const isFirstLoad =
      (!selectedSource || !selectedSource.content) && nextProps.selectedSource.content;
    const locationChanged = selectedLocation !== nextProps.selectedLocation;
    const symbolsChanged = nextProps.symbols != this.props.symbols;

    return isFirstLoad || locationChanged || symbolsChanged;
  }

  scrollToLocation(nextProps, editor) {
    const { selectedLocation, selectedSource } = nextProps;

    if (selectedLocation && this.shouldScrollToLocation(nextProps, editor)) {
      let { line, column } = toEditorPosition(selectedLocation);

      if (selectedSource && hasDocument(selectedSource.id)) {
        const doc = getDocument(selectedSource.id);
        const lineText = doc.getLine(line);
        column = Math.max(column, getIndentation(lineText));
      }

      scrollToColumn(editor.codeMirror, line, column);
    }
  }

  setSize(nextProps, editor) {
    if (!editor) {
      return;
    }

    if (
      nextProps.startPanelSize !== this.props.startPanelSize ||
      nextProps.endPanelSize !== this.props.endPanelSize
    ) {
      editor.codeMirror.setSize();
    }
  }

  setText(props, editor) {
    const { selectedSource, symbols } = props;

    if (!editor) {
      return;
    }

    // check if we previously had a selected source
    if (!selectedSource) {
      return this.clearEditor();
    }

    if (!selectedSource.content) {
      return showLoading(editor);
    }

    if (selectedSource.content.state === "rejected") {
      let { value } = selectedSource.content;
      if (typeof value !== "string") {
        value = "Unexpected source error";
      }

      return this.showErrorMessage(value);
    }

    return showSourceText(editor, selectedSource, selectedSource.content.value, symbols);
  }

  clearEditor() {
    const { editor } = this.state;
    if (!editor) {
      return;
    }

    clearEditor(editor);
  }

  showErrorMessage(msg) {
    const { editor } = this.state;
    if (!editor) {
      return;
    }

    showErrorMessage(editor, msg);
  }

  getInlineEditorStyles() {
    const { searchOn } = this.props;

    if (searchOn) {
      return {
        height: `calc(100% - ${cssVars.searchbarHeight})`,
      };
    }

    return {
      height: "100%",
    };
  }

  renderItems() {
    const {
      cx,
      selectedSource,
      conditionalPanelLocation,
      isPaused,
      inlinePreviewEnabled,
    } = this.props;
    const { editor, contextMenu } = this.state;

    if (!selectedSource || !editor || !getDocument(selectedSource.id)) {
      return null;
    }

    return (
      <div>
        <DebugLine />
        {/* <HighlightLine /> */}
        {features.jumpLine ? <ReplayLines /> : null}
        <EmptyLines editor={editor} />
        <Breakpoints editor={editor} cx={cx} />
        <Preview editor={editor} editorRef={this.$editorWrapper} />
        {/* <HighlightLines editor={editor} /> */}
        {
          <EditorMenu
            editor={editor}
            contextMenu={contextMenu}
            clearContextMenu={this.clearContextMenu}
            selectedSource={selectedSource}
          />
        }
        {conditionalPanelLocation ? <ConditionalPanel editor={editor} /> : null}

        <ColumnBreakpoints editor={editor} />

        {isPaused && inlinePreviewEnabled ? (
          <InlinePreviews editor={editor} selectedSource={selectedSource} />
        ) : null}
      </div>
    );
  }

  renderSearchBar() {
    const { editor } = this.state;

    if (!this.props.selectedSource) {
      return null;
    }

    return <SearchBar editor={editor} />;
  }

  render() {
    const { selectedSource, skipPausing } = this.props;
    return (
      <div
        className={classnames("editor-wrapper", {
          blackboxed: selectedSource && selectedSource.isBlackBoxed,
          "skip-pausing": skipPausing,
        })}
        ref={c => (this.$editorWrapper = c)}
      >
        <div className="editor-mount devtools-monospace" style={this.getInlineEditorStyles()} />
        {this.renderSearchBar()}
        {this.renderItems()}
      </div>
    );
  }
}

Editor.contextTypes = {
  shortcuts: PropTypes.object,
};

const mapStateToProps = state => {
  const selectedSource = getSelectedSourceWithContent(state);

  return {
    cx: getThreadContext(state),
    selectedLocation: getSelectedLocation(state),
    selectedSource,
    searchOn: getActiveSearch(state) === "file",
    conditionalPanelLocation: getConditionalPanelLocation(state),
    symbols: getSymbols(state, selectedSource),
    isPaused: getIsPaused(state, getCurrentThread(state)),
    skipPausing: getSkipPausing(state),
    inlinePreviewEnabled: getInlinePreview(state),
    selectedFrame: getSelectedFrame(state, getCurrentThread(state)),
    highlightedCalls: getHighlightedCalls(state, getCurrentThread(state)),
  };
};

const mapDispatchToProps = dispatch => ({
  ...bindActionCreators(
    {
      openConditionalPanel: actions.openConditionalPanel,
      closeConditionalPanel: actions.closeConditionalPanel,
      continueToHere: actions.continueToHere,
      toggleBreakpointAtLine: actions.toggleBreakpointAtLine,
      addBreakpointAtLine: actions.addBreakpointAtLine,
      jumpToMappedLocation: actions.jumpToMappedLocation,
      traverseResults: actions.traverseResults,
      updateViewport: actions.updateViewport,
      updateCursorPosition: actions.updateCursorPosition,
      closeTab: actions.closeTab,
      toggleBlackBox: actions.toggleBlackBox,
    },
    dispatch
  ),
  breakpointActions: breakpointItemActions(dispatch),
  editorActions: editorItemActions(dispatch),
});

export default connect(mapStateToProps, mapDispatchToProps)(Editor);<|MERGE_RESOLUTION|>--- conflicted
+++ resolved
@@ -99,11 +99,7 @@
     };
   }
 
-<<<<<<< HEAD
-  UNSAFE_componentWillReceiveProps(nextProps: Props) {
-=======
-  componentWillReceiveProps(nextProps) {
->>>>>>> 2fe16cf3
+  UNSAFE_componentWillReceiveProps(nextProps) {
     let editor = this.state.editor;
 
     if (!this.state.editor && nextProps.selectedSource) {
