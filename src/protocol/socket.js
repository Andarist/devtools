--- conflicted
+++ resolved
@@ -145,35 +145,21 @@
 };
 
 // Debugging methods.
-<<<<<<< HEAD
-
-window.disconnect = () => {
-  socket.close();
-};
-
-window.outstanding = () => {
-  const messages = [...gMessageWaiters.entries()].map(([id, { method }]) => ({
-    id,
-    method,
-  }));
-  return {
-    messages,
-    time: Date.now() - gStartTime,
-    sent: gSentBytes,
-    received: gReceivedBytes,
-  };
-};
-=======
 if (typeof window === "Object") {
   window.disconnect = () => {
     socket.close();
   };
 
   window.outstanding = () => {
-    return [...gMessageWaiters.entries()].map(([id, { method }]) => ({
+    const messages = [...gMessageWaiters.entries()].map(([id, { method }]) => ({
       id,
       method,
     }));
+    return {
+      messages,
+      time: Date.now() - gStartTime,
+      sent: gSentBytes,
+      received: gReceivedBytes,
+    };
   };
-}
->>>>>>> 942600c6
+}